[package]
name = "rupnp"
<<<<<<< HEAD
version = "2.1.1"
=======
version = "3.0.0"
>>>>>>> 8a8c88c0
authors = ["Jakob Hellermann <jakob.hellermann@protonmail.com>"]
readme = "README.md"
repository = "https://github.com/jakobhellermann/rupnp"
description = "An asynchronous library for finding UPnP control points, performing actions on them and reading their service descriptions."
categories = ["network-programming", "asynchronous"]
keywords = ["async", "upnp", "networking", "protocols"]
license = "MIT/Apache-2.0"
edition = "2018"

[features]
default = ["subscribe", "genawaiter", "if-addrs"]

full_device_spec = []
subscribe = ["tokio"]

[dependencies]
tokio = { version = "1.0", features = ["net", "io-util"], optional = true }
futures-core = "0.3"
futures-util = { version = "0.3", default-features = false }
genawaiter = { version = "0.99", default-features = false, features = ["futures03"], optional = true }
if-addrs = { version = "0.13", optional = true }
http = "0.2"
ssdp-client = "2.0"
roxmltree = "0.18"
hyper = { version = "0.14", features = ["client", "http1", "tcp"] }
bytes = "1.0"

[dev-dependencies]
tokio = { version = "1.0", features = ["macros", "fs", "rt-multi-thread"] }
futures = "0.3"
pin-utils = "0.1"


[[example]]
name = "subscribe"
required-features = ["subscribe"]<|MERGE_RESOLUTION|>--- conflicted
+++ resolved
@@ -1,10 +1,6 @@
 [package]
 name = "rupnp"
-<<<<<<< HEAD
-version = "2.1.1"
-=======
 version = "3.0.0"
->>>>>>> 8a8c88c0
 authors = ["Jakob Hellermann <jakob.hellermann@protonmail.com>"]
 readme = "README.md"
 repository = "https://github.com/jakobhellermann/rupnp"
